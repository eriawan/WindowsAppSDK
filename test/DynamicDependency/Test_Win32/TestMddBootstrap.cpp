--- conflicted
+++ resolved
@@ -53,14 +53,7 @@
             TP::RemovePackage_DynamicDependencyLifetimeManager();
             TP::RemovePackage_ProjectReunionFramework();
 
-<<<<<<< HEAD
-            // Undo COM::CoSuperInitialize() and restore the thread to its initial state
-            // as when CppUnitTest  called us. Or as close as we can get to it
-            winrt::uninit_apartment();
-            winrt::init_apartment(winrt::apartment_type::single_threaded);
-=======
             return true;
->>>>>>> 491b98b0
         }
 
         TEST_METHOD(Initialize_DDLMNotFound)
@@ -180,21 +173,12 @@
         {
             UINT32 bufferLength{};
             UINT32 count{};
-<<<<<<< HEAD
-            Assert::AreEqual(expectedHR, HRESULT_FROM_WIN32(::GetCurrentPackageInfo(PACKAGE_FILTER_HEAD | PACKAGE_FILTER_DIRECT | PACKAGE_FILTER_STATIC | PACKAGE_FILTER_DYNAMIC | PACKAGE_INFORMATION_BASIC, &bufferLength, nullptr, &count)));
-            Assert::AreEqual(expectedCount, count);
-            if (minExpectedBufferLength > 0)
-            {
-                auto message{ wil::str_printf<wil::unique_process_heap_string>(L"GetCurrentPackageInfo() expectedBufferLength>=%u bufferLength=%u", minExpectedBufferLength, bufferLength) };
-                Assert::IsTrue(bufferLength >= minExpectedBufferLength, message.get());
-=======
             VERIFY_ARE_EQUAL(expectedHR, HRESULT_FROM_WIN32(::GetCurrentPackageInfo(PACKAGE_FILTER_HEAD | PACKAGE_FILTER_DIRECT | PACKAGE_FILTER_STATIC | PACKAGE_FILTER_DYNAMIC | PACKAGE_INFORMATION_BASIC, &bufferLength, nullptr, &count)));
             VERIFY_ARE_EQUAL(expectedCount, count);
             if (minExpectedBufferLength > 0)
             {
                 auto message{ wil::str_printf<wil::unique_process_heap_string>(L"GetCurrentPackageInfo() expectedBufferLength>=%u bufferLength=%u", minExpectedBufferLength, bufferLength) };
                 VERIFY_IS_TRUE(bufferLength >= minExpectedBufferLength, message.get());
->>>>>>> 491b98b0
             }
             else
             {
