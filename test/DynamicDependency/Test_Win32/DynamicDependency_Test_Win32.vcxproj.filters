--- conflicted
+++ resolved
@@ -66,12 +66,9 @@
     <ClCompile Include="Test_GetCurrentPackageInfo.cpp">
       <Filter>Source Files</Filter>
     </ClCompile>
-<<<<<<< HEAD
-=======
     <ClCompile Include="Test_LifetimeManagement.cpp">
       <Filter>Source Files</Filter>
     </ClCompile>
->>>>>>> 491b98b0
   </ItemGroup>
   <ItemGroup>
     <ClInclude Include="pch.h">
