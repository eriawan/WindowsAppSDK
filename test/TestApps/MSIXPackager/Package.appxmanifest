﻿<?xml version="1.0" encoding="utf-8"?>

<Package
  xmlns="http://schemas.microsoft.com/appx/manifest/foundation/windows10"
  xmlns:uap="http://schemas.microsoft.com/appx/manifest/uap/windows10"
  xmlns:rescap="http://schemas.microsoft.com/appx/manifest/foundation/windows10/restrictedcapabilities"
  xmlns:com="http://schemas.microsoft.com/appx/manifest/com/windows10"
  IgnorableNamespaces="uap rescap">

<<<<<<< HEAD
  <Identity
    Name="PushNotificationsWin32App"
    Publisher="CN=Microsoft Corporation, O=Microsoft Corporation, L=Redmond, S=Washington, C=US"
    Version="1.0.8.0" />
=======
	<Identity
	  Name="PushNotificationsWin32App"
	  Publisher="CN=WNP_Reunion"
	  Version="1.0.0.0" />
>>>>>>> b2c17958

	<Properties>
		<DisplayName>MSIXPackager</DisplayName>
		<PublisherDisplayName>purifoypaul</PublisherDisplayName>
		<Logo>Images\StoreLogo.png</Logo>
	</Properties>

	<Dependencies>
		<TargetDeviceFamily Name="Windows.Universal" MinVersion="10.0.0.0" MaxVersionTested="10.0.0.0" />
		<TargetDeviceFamily Name="Windows.Desktop" MinVersion="10.0.14393.0" MaxVersionTested="10.0.14393.0" />
		<PackageDependency Name="Microsoft.ProjectReunion.Framework" Publisher="CN=Microsoft Corporation, O=Microsoft Corporation, L=Redmond, S=Washington, C=US" MinVersion="0.0.0.0"/>
	</Dependencies>

	<Resources>
		<Resource Language="x-generate"/>
	</Resources>

	<Applications>
		<Application Id="App"
		  Executable="$targetnametoken$.exe"
		  EntryPoint="$targetentrypoint$">
			<uap:VisualElements
			  DisplayName="MSIXPackager"
			  Description="MSIXPackager"
			  BackgroundColor="transparent"
			  Square150x150Logo="Images\Square150x150Logo.png"
			  Square44x44Logo="Images\Square44x44Logo.png">
				<uap:DefaultTile Wide310x150Logo="Images\Wide310x150Logo.png" />
				<uap:SplashScreen Image="Images\SplashScreen.png" />
			</uap:VisualElements>
			<Extensions>
				<uap:Extension Category="windows.protocol" EntryPoint="Windows.FullTrustApplication">
					<uap:Protocol Name="reuniontestprotocol-packaged">
						<uap:DisplayName>ReunionTestProtocol</uap:DisplayName>
					</uap:Protocol>
				</uap:Extension>
				<com:Extension Category="windows.comServer">
					<com:ComServer>
						<com:ExeServer Executable="PushActivationTestApp\PushActivationTestApp.exe" DisplayName="SampleBackgroundApp" Arguments="-ReunionPushServer">
							<com:Class Id="ccd2ae3f-764f-4ae3-be45-9804761b28b2" DisplayName="Reunion Push" />
						</com:ExeServer>
					</com:ComServer>
				</com:Extension>
			</Extensions>
		</Application>
	</Applications>

	<Capabilities>
		<Capability Name="internetClient" />
		<rescap:Capability Name="runFullTrust" />
	</Capabilities>
</Package><|MERGE_RESOLUTION|>--- conflicted
+++ resolved
@@ -7,17 +7,10 @@
   xmlns:com="http://schemas.microsoft.com/appx/manifest/com/windows10"
   IgnorableNamespaces="uap rescap">
 
-<<<<<<< HEAD
   <Identity
     Name="PushNotificationsWin32App"
     Publisher="CN=Microsoft Corporation, O=Microsoft Corporation, L=Redmond, S=Washington, C=US"
     Version="1.0.8.0" />
-=======
-	<Identity
-	  Name="PushNotificationsWin32App"
-	  Publisher="CN=WNP_Reunion"
-	  Version="1.0.0.0" />
->>>>>>> b2c17958
 
 	<Properties>
 		<DisplayName>MSIXPackager</DisplayName>
