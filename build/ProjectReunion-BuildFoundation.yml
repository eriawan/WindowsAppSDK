name: $(BuildDefinitionName)_$(date:yyMM).$(date:dd)$(rev:rrr)
variables:
- template: ProjectReunion-Versions.yml
- template: ProjectReunion-CommonVariables.yml

parameters:
  - name: "ReleaseSigning"
    type: boolean
    default: False

jobs:
- job: CredScan
  pool:
    vmImage: 'windows-2019'
  steps:
  # Scans the root source folder for security vulnerability
  - template: maestro\Maestro-SubmitBuildToMaestro.yml
    parameters:
      AssetName: 'test1'
      AssetVersion: '1.0.1'
      IsGitHubRepo: true
  - task: CredScan@2
    inputs:
      toolMajorVersion: 'V2'

  # This PostAnalysis will fail the pipeline if CredScan identifies an issue
  - task: PostAnalysis@1
    inputs:
      AllTools: false
      APIScan: false
      BinSkim: false
      CodesignValidation: false
      CredScan: true
      FortifySCA: false
      FxCop: false
      ModernCop: false
      PoliCheck: false
      RoslynAnalyzers: false
      SDLNativeRules: false
      Semmle: false
      TSLint: false
      ToolLogsNotFoundAction: 'Standard'

<<<<<<< HEAD
# - job: Build
#   # Skip the build job if we are reusing the output of a previous build.
#   # useBuildOutputFromBuildId variable is set on the Pipeline at Queue time.
#   condition:
#     eq(variables['useBuildOutputFromBuildId'],'')
#   pool:
#     vmImage: 'windows-2019'
#   timeoutInMinutes: 120
#   strategy:
#     maxParallel: 10
#     matrix:
#       Release_x86:
#         buildPlatform: 'x86'
#         buildConfiguration: 'Release'
#         normalizedConfiguration: 'fre'
#         PGOBuildMode: 'Optimize'
#       Release_x64:
#         buildPlatform: 'x64'
#         buildConfiguration: 'Release'
#         normalizedConfiguration: 'fre'
#         PGOBuildMode: 'Optimize'
#       Release_Arm64:
#         buildPlatform: 'arm64'
#         buildConfiguration: 'Release'
#         normalizedConfiguration: 'fre'

#   variables:
#     appxPackageDir : $(build.artifactStagingDirectory)\$(buildConfiguration)\$(buildPlatform)\AppxPackages
#     buildOutputDir : $(Build.SourcesDirectory)\BuildOutput
#     publishDir : $(Build.ArtifactStagingDirectory)
#   steps:
#   # Download and extract nuget package with non-stubbed MicrosoftTelemetry.h header
# #  - task: DownloadPackage@1
# #    displayName: 'Download Microsoft.Telemetry.Inbox.Native'
# #    inputs:
# #      feed: '/3415933f-ac0d-4766-8c0a-3f4c247c25f5'                         # 0
# #      view: 'ef61a1c1-003b-4a27-bde5-beec8301021b'                          # Release
# #      definition: '2fe60c09-c66f-4275-ae2d-f015c7170c72'                    # Microsoft.Telemetry.Inbox.Native
# #      version: '10.0.18362.1-190318-1202.19h1-release.amd64fre'             # latest version
# #      downloadPath: '$(System.DefaultWorkingDirectory)'                     # download and extract to repo root

#   # Replace the stubbed MicrosoftTelemetry.h with the real one
#   # Delete the existing stubbed MicrosoftTelemetry.h first, to ensure that if it is no longer at the expected path that the task, and build, fails
# #  - script: |
# #     del $(System.DefaultWorkingDirectory)\dev\telemetry\MicrosoftTelemetry.h
# #     move /Y $(System.DefaultWorkingDirectory)\build\native\inc\MicrosoftTelemetry.h $(System.DefaultWorkingDirectory)\dev\telemetry\
# #    failOnStderr: true
# #    displayName: 'Replace existing stubbed MicrosoftTelemetry.h header with the real version from the nuget package'

#   - template: AzurePipelinesTemplates\ProjectReunion-BuildDevProject-Steps.yml

#   - template: AzurePipelinesTemplates\ProjectReunion-PublishProjectOutput-Steps.yml

# # component detection must happen *within* the build task
#   - task: ms.vss-governance-buildtask.governance-build-task-component-detection.ComponentGovernanceComponentDetection@0

#   - task: BinSkim@3
#     inputs:
#       InputType: 'Basic'
#       Function: 'analyze'
#       AnalyzeTarget: '$(Build.ArtifactStagingDirectory)\*.dll;$(Build.ArtifactStagingDirectory)\*.exe'
#       AnalyzeVerbose: true
#   - task: PostAnalysis@1
#     inputs:
#       AllTools: false
#       APIScan: false
#       BinSkim: true
#       BinSkimBreakOn: 'Error'
#       CodesignValidation: false
#       CredScan: false
#       FortifySCA: false
#       FxCop: false
#       ModernCop: false
#       PoliCheck: false
#       RoslynAnalyzers: false
#       SDLNativeRules: false
#       Semmle: false
#       TSLint: false
#       ToolLogsNotFoundAction: 'Standard'


# - job: BuildMRT
#   pool:
#     vmImage: 'windows-latest'
#   strategy:
#     maxParallel: 10
#     matrix:
#       Release_x86:
#         buildPlatform: 'x86'
#         buildConfiguration: 'Release'
#       Release_x64:
#         buildPlatform: 'x64'
#         buildConfiguration: 'Release'
#       Release_Arm64:
#         buildPlatform: 'ARM64'
#         buildConfiguration: 'Release'
#   steps:
#   - template: build-mrt.yml
#     parameters:
#       buildJobName: 'BuildMRTCore'

#   - task: BinSkim@3
#     inputs:
#       InputType: 'Basic'
#       Function: 'analyze'
#       AnalyzeTarget: '$(Build.ArtifactStagingDirectory)\*.dll;$(Build.ArtifactStagingDirectory)\*.exe'
#       AnalyzeVerbose: true
#   - task: PostAnalysis@1
#     inputs:
#       AllTools: false
#       APIScan: false
#       BinSkim: true
#       BinSkimBreakOn: 'Error'
#       CodesignValidation: false
#       CredScan: false
#       FortifySCA: false
#       FxCop: false
#       ModernCop: false
#       PoliCheck: false
#       RoslynAnalyzers: false
#       SDLNativeRules: false
#       Semmle: false
#       TSLint: false
#       ToolLogsNotFoundAction: 'Standard'

# - job: PublishMRT
#   dependsOn:
#     - BuildMRT
#   condition: in(dependencies.BuildMRT.result, 'Succeeded')
#   pool:
#     vmImage: 'windows-latest'
#   steps:
#   - template: publish-mrt.yml

# - job: SignBinariesAndPublishSymbols
#   variables:
#     signingPattern: |
#         lib\uap10.0\*.winmd
#         lib\net5.0-windows\*.dll
#         runtimes\*\*\*.dll
#   dependsOn:
#     - Build
#     - PublishMRT
#   condition: |
#     and
#     (
#       in(dependencies.PublishMRT.result, 'Succeeded', 'SucceededWithIssues', 'Skipped'),
#       in(dependencies.Build.result, 'Succeeded', 'SucceededWithIssues', 'Skipped')
#     )
#   pool:
#     name: Package ES Lab E

#   steps:
#   - task: DownloadBuildArtifacts@0
#     condition:
#       eq(variables['useBuildOutputFromBuildId'],'')
#     inputs:
#       artifactName: FullNuget
#       downloadPath: '$(Build.ArtifactStagingDirectory)'

#   - task: DownloadBuildArtifacts@0
#     condition:
#       ne(variables['useBuildOutputFromBuildId'],'')
#     inputs:
#       buildType: specific
#       buildVersionToDownload: specific
#       project: $(System.TeamProjectId)
#       pipeline: $(System.DefinitionId)
#       buildId: $(useBuildOutputFromBuildId)
#       artifactName: FullNuget
#       downloadPath: '$(Build.ArtifactStagingDirectory)'

#   - task: CmdLine@1
#     displayName: 'Display build machine environment variables'
#     inputs:
#       filename: 'set'

#   - script: cmd /c dir /s /b $(Build.ArtifactStagingDirectory)
#     displayName: Dump artifact staging directory

#   - template: AzurePipelinesTemplates\ProjectReunion-PopulateBuildDateAndRevision-Steps.yml

#   - task: CopyFiles@2
#     displayName: 'Copy symbols to artifact staging directory'
#     condition: always()
#     inputs:
#       sourceFolder: $(Build.ArtifactStagingDirectory)\fullnuget
#       contents: |
#         **\*.pdb
#       targetFolder: $(Build.ArtifactStagingDirectory)\symbols

# # dump symbols artifact directory - this is normally turned off
# #  - script: |
# #      echo $(Build.ArtifactStagingDirectory)\symbols
# #      dir /s $(Build.ArtifactStagingDirectory)\symbols

#   - task: PublishSymbols@2
#     displayName: 'Publish private symbols to internal server (without source indexing)'
#     inputs:
#       searchPattern: '$(Build.ArtifactStagingDirectory)\symbols\**\*.pdb'
#       symbolServerType: 'TeamServices'
#     # This ADO task does not support indexing of github sources currently :-(      
#       indexSources: false 
#       detailedLog: true
#     # There is a bug which causes this task to fail if LIB includes an inaccessible path (even though it does not depend on it).
#     # To work around this issue, we just force LIB to be any dir that we know exists.
#     env:
#       LIB: $(Build.SourcesDirectory)

#   - task: PublishSymbols@2
#     displayName: 'Publish symbols to public server(without source indexing)'
#     inputs:
#       searchPattern: '$(Build.ArtifactStagingDirectory)\symbols\**\*.pdb'
#       symbolServerType: 'TeamServices'
#     # This ADO task does not support indexing of github sources currently :-(      
#       indexSources: false 
#       detailedLog: true
#     # There is a bug which causes this task to fail if LIB includes an inaccessible path (even though it does not depend on it).
#     # To work around this issue, we just force LIB to be any dir that we know exists.
#     env:
#       LIB: $(Build.SourcesDirectory)
#       ArtifactServices_Symbol_AccountName: microsoftpublicsymbols
#       ArtifactServices_Symbol_UseAAD: true

#   - task: EsrpCodeSigning@1
#     inputs:
#       ConnectedServiceName: 'Project Reunion ESRP Code Signing Connection'
#       FolderPath: '$(Build.ArtifactStagingDirectory)\fullnuget'
#       Pattern: $(signingPattern)
#       UseMinimatch: true
#       signConfigType: 'inlineSignParams'
#       inlineOperation: |
#         [
#           {
#             "keyCode": "CP-230012",
#             "operationSetCode": "SigntoolSign",
#             "parameters": [
#               {
#                 "parameterName": "OpusName",
#                 "parameterValue": "Microsoft"
#               },
#               {
#                 "parameterName": "OpusInfo",
#                 "parameterValue": "http://www.microsoft.com"
#               },
#               {
#                 "parameterName": "PageHash",
#                 "parameterValue": "/NPH"
#               },
#               {
#                 "parameterName": "FileDigest",
#                 "parameterValue": "/fd sha256"
#               },
#               {
#                 "parameterName": "TimeStamp",
#                 "parameterValue": "/tr \"http://rfc3161.gtm.corp.microsoft.com/TSS/HttpTspServer\" /td sha256"
#               }
#             ],
#             "toolName": "signtool.exe",
#             "toolVersion": "6.2.9304.0"
#           }
#         ]
#       SessionTimeout: '60'
#       MaxConcurrency: '50'
#       MaxRetryAttempts: '5'
#     condition:
#       eq(${{ parameters.ReleaseSigning }}, true)

#   - task: EsrpCodeSigning@1
#     inputs:
#       ConnectedServiceName: 'Project Reunion ESRP Code Signing Connection'
#       FolderPath: '$(Build.ArtifactStagingDirectory)\fullnuget'
#       Pattern: $(signingPattern)
#       UseMinimatch: true
#       signConfigType: 'inlineSignParams'
#       inlineOperation: |
#         [
#           {
#             "keyCode": "CP-230072",
#             "operationSetCode": "SigntoolSign",
#             "parameters": [
#               {
#                 "parameterName": "OpusName",
#                 "parameterValue": "Microsoft"
#               },
#               {
#                 "parameterName": "OpusInfo",
#                 "parameterValue": "http://www.microsoft.com"
#               },
#               {
#                 "parameterName": "PageHash",
#                 "parameterValue": "/NPH"
#               },
#               {
#                 "parameterName": "FileDigest",
#                 "parameterValue": "/fd sha256"
#               },
#               {
#                 "parameterName": "TimeStamp",
#                 "parameterValue": "/tr \"http://rfc3161.gtm.corp.microsoft.com/TSS/HttpTspServer\" /td sha256"
#               }
#             ],
#             "toolName": "signtool.exe",
#             "toolVersion": "6.2.9304.0"
#           }
#         ]
#       SessionTimeout: '60'
#       MaxConcurrency: '50'
#       MaxRetryAttempts: '5'
#     condition:
#       eq(${{ parameters.ReleaseSigning }}, false)

#   # Re-publish signed artifacts to the fullnuget artifact.
#   - task: PublishBuildArtifacts@1
#     displayName: 'Publish artifact: FullN'
#     inputs:
#       PathtoPublish: '$(Build.ArtifactStagingDirectory)\fullnuget'
#       artifactName: 'FullNuget'

# # Create Nuget Package
# - template: AzurePipelinesTemplates\ProjectReunion-CreateNugetPackage-Job.yml
#   parameters:
#     jobName: CreateNugetPackage
#     dependsOn: SignBinariesAndPublishSymbols
#     signConfigPattern: 'Microsoft.ProjectReunion*.nupkg'
#     useReleaseTag: '$(ProjectReunionFinalRelease)'
#     prereleaseVersionTag: prerelease
=======
- job: Build
  # Skip the build job if we are reusing the output of a previous build.
  # useBuildOutputFromBuildId variable is set on the Pipeline at Queue time.
  condition:
    eq(variables['useBuildOutputFromBuildId'],'')
  pool:
    vmImage: 'windows-2019'
  timeoutInMinutes: 120
  strategy:
    maxParallel: 10
    matrix:
      Release_x86:
        buildPlatform: 'x86'
        buildConfiguration: 'Release'
        normalizedConfiguration: 'fre'
        PGOBuildMode: 'Optimize'
      Release_x64:
        buildPlatform: 'x64'
        buildConfiguration: 'Release'
        normalizedConfiguration: 'fre'
        PGOBuildMode: 'Optimize'
      Release_Arm64:
        buildPlatform: 'arm64'
        buildConfiguration: 'Release'
        normalizedConfiguration: 'fre'

  variables:
    appxPackageDir : $(build.artifactStagingDirectory)\$(buildConfiguration)\$(buildPlatform)\AppxPackages
    buildOutputDir : $(Build.SourcesDirectory)\BuildOutput
    publishDir : $(Build.ArtifactStagingDirectory)
  steps:
  # Download and extract nuget package with non-stubbed MicrosoftTelemetry.h header
#  - task: DownloadPackage@1
#    displayName: 'Download Microsoft.Telemetry.Inbox.Native'
#    inputs:
#      feed: '/3415933f-ac0d-4766-8c0a-3f4c247c25f5'                         # 0
#      view: 'ef61a1c1-003b-4a27-bde5-beec8301021b'                          # Release
#      definition: '2fe60c09-c66f-4275-ae2d-f015c7170c72'                    # Microsoft.Telemetry.Inbox.Native
#      version: '10.0.18362.1-190318-1202.19h1-release.amd64fre'             # latest version
#      downloadPath: '$(System.DefaultWorkingDirectory)'                     # download and extract to repo root

  # Replace the stubbed MicrosoftTelemetry.h with the real one
  # Delete the existing stubbed MicrosoftTelemetry.h first, to ensure that if it is no longer at the expected path that the task, and build, fails
#  - script: |
#     del $(System.DefaultWorkingDirectory)\dev\telemetry\MicrosoftTelemetry.h
#     move /Y $(System.DefaultWorkingDirectory)\build\native\inc\MicrosoftTelemetry.h $(System.DefaultWorkingDirectory)\dev\telemetry\
#    failOnStderr: true
#    displayName: 'Replace existing stubbed MicrosoftTelemetry.h header with the real version from the nuget package'

  - template: AzurePipelinesTemplates\ProjectReunion-BuildDevProject-Steps.yml

  - template: AzurePipelinesTemplates\ProjectReunion-PublishProjectOutput-Steps.yml

# component detection must happen *within* the build task
  - task: ms.vss-governance-buildtask.governance-build-task-component-detection.ComponentGovernanceComponentDetection@0

  - task: BinSkim@3
    inputs:
      InputType: 'Basic'
      Function: 'analyze'
      AnalyzeTarget: '$(Build.ArtifactStagingDirectory)\*.dll;$(Build.ArtifactStagingDirectory)\*.exe'
      AnalyzeVerbose: true
  - task: PostAnalysis@1
    inputs:
      AllTools: false
      APIScan: false
      BinSkim: true
      BinSkimBreakOn: 'Error'
      CodesignValidation: false
      CredScan: false
      FortifySCA: false
      FxCop: false
      ModernCop: false
      PoliCheck: false
      RoslynAnalyzers: false
      SDLNativeRules: false
      Semmle: false
      TSLint: false
      ToolLogsNotFoundAction: 'Standard'


- job: BuildMRT
  pool:
    vmImage: 'windows-latest'
  strategy:
    maxParallel: 10
    matrix:
      Release_x86:
        buildPlatform: 'x86'
        buildConfiguration: 'Release'
      Release_x64:
        buildPlatform: 'x64'
        buildConfiguration: 'Release'
      Release_Arm64:
        buildPlatform: 'ARM64'
        buildConfiguration: 'Release'
  steps:
  - template: build-mrt.yml
    parameters:
      buildJobName: 'BuildMRTCore'

  - task: BinSkim@3
    inputs:
      InputType: 'Basic'
      Function: 'analyze'
      AnalyzeTarget: '$(Build.ArtifactStagingDirectory)\*.dll;$(Build.ArtifactStagingDirectory)\*.exe'
      AnalyzeVerbose: true
  - task: PostAnalysis@1
    inputs:
      AllTools: false
      APIScan: false
      BinSkim: true
      BinSkimBreakOn: 'Error'
      CodesignValidation: false
      CredScan: false
      FortifySCA: false
      FxCop: false
      ModernCop: false
      PoliCheck: false
      RoslynAnalyzers: false
      SDLNativeRules: false
      Semmle: false
      TSLint: false
      ToolLogsNotFoundAction: 'Standard'

- job: PublishMRT
  dependsOn:
    - BuildMRT
  condition: in(dependencies.BuildMRT.result, 'Succeeded')
  pool:
    vmImage: 'windows-latest'
  steps:
  - template: publish-mrt.yml

- job: SignBinariesAndPublishSymbols
  variables:
    signingPattern: |
        lib\uap10.0\*.winmd
        lib\net5.0-windows\*.dll
        runtimes\*\*\*.dll
  dependsOn:
    - Build
    - PublishMRT
  condition: |
    and
    (
      in(dependencies.PublishMRT.result, 'Succeeded', 'SucceededWithIssues', 'Skipped'),
      in(dependencies.Build.result, 'Succeeded', 'SucceededWithIssues', 'Skipped')
    )
  pool:
    name: Package ES Lab E

  steps:
  - task: DownloadBuildArtifacts@0
    condition:
      eq(variables['useBuildOutputFromBuildId'],'')
    inputs:
      artifactName: FullNuget
      downloadPath: '$(Build.ArtifactStagingDirectory)'

  - task: DownloadBuildArtifacts@0
    condition:
      ne(variables['useBuildOutputFromBuildId'],'')
    inputs:
      buildType: specific
      buildVersionToDownload: specific
      project: $(System.TeamProjectId)
      pipeline: $(System.DefinitionId)
      buildId: $(useBuildOutputFromBuildId)
      artifactName: FullNuget
      downloadPath: '$(Build.ArtifactStagingDirectory)'

  - task: CmdLine@1
    displayName: 'Display build machine environment variables'
    inputs:
      filename: 'set'

  - script: cmd /c dir /s /b $(Build.ArtifactStagingDirectory)
    displayName: Dump artifact staging directory

  - template: AzurePipelinesTemplates\ProjectReunion-PopulateBuildDateAndRevision-Steps.yml

  - task: CopyFiles@2
    displayName: 'Copy symbols to artifact staging directory'
    condition: always()
    inputs:
      sourceFolder: $(Build.ArtifactStagingDirectory)\fullnuget
      contents: |
        **\*.pdb
      targetFolder: $(Build.ArtifactStagingDirectory)\symbols

# dump symbols artifact directory - this is normally turned off
#  - script: |
#      echo $(Build.ArtifactStagingDirectory)\symbols
#      dir /s $(Build.ArtifactStagingDirectory)\symbols

  - task: PublishSymbols@2
    displayName: 'Publish private symbols to internal server (without source indexing)'
    inputs:
      searchPattern: '$(Build.ArtifactStagingDirectory)\symbols\**\*.pdb'
      symbolServerType: 'TeamServices'
    # This ADO task does not support indexing of github sources currently :-(      
      indexSources: false 
      detailedLog: true
    # There is a bug which causes this task to fail if LIB includes an inaccessible path (even though it does not depend on it).
    # To work around this issue, we just force LIB to be any dir that we know exists.
    env:
      LIB: $(Build.SourcesDirectory)

  - task: PublishSymbols@2
    displayName: 'Publish symbols to public server(without source indexing)'
    inputs:
      searchPattern: '$(Build.ArtifactStagingDirectory)\symbols\**\*.pdb'
      symbolServerType: 'TeamServices'
    # This ADO task does not support indexing of github sources currently :-(      
      indexSources: false 
      detailedLog: true
    # There is a bug which causes this task to fail if LIB includes an inaccessible path (even though it does not depend on it).
    # To work around this issue, we just force LIB to be any dir that we know exists.
    env:
      LIB: $(Build.SourcesDirectory)
      ArtifactServices_Symbol_AccountName: microsoftpublicsymbols
      ArtifactServices_Symbol_UseAAD: true

  - task: EsrpCodeSigning@1
    inputs:
      ConnectedServiceName: 'Project Reunion ESRP Code Signing Connection'
      FolderPath: '$(Build.ArtifactStagingDirectory)\fullnuget'
      Pattern: $(signingPattern)
      UseMinimatch: true
      signConfigType: 'inlineSignParams'
      inlineOperation: |
        [
          {
            "keyCode": "CP-230012",
            "operationSetCode": "SigntoolSign",
            "parameters": [
              {
                "parameterName": "OpusName",
                "parameterValue": "Microsoft"
              },
              {
                "parameterName": "OpusInfo",
                "parameterValue": "http://www.microsoft.com"
              },
              {
                "parameterName": "PageHash",
                "parameterValue": "/NPH"
              },
              {
                "parameterName": "FileDigest",
                "parameterValue": "/fd sha256"
              },
              {
                "parameterName": "TimeStamp",
                "parameterValue": "/tr \"http://rfc3161.gtm.corp.microsoft.com/TSS/HttpTspServer\" /td sha256"
              }
            ],
            "toolName": "signtool.exe",
            "toolVersion": "6.2.9304.0"
          }
        ]
      SessionTimeout: '60'
      MaxConcurrency: '50'
      MaxRetryAttempts: '5'
    condition:
      eq(${{ parameters.ReleaseSigning }}, true)

  - task: EsrpCodeSigning@1
    inputs:
      ConnectedServiceName: 'Project Reunion ESRP Code Signing Connection'
      FolderPath: '$(Build.ArtifactStagingDirectory)\fullnuget'
      Pattern: $(signingPattern)
      UseMinimatch: true
      signConfigType: 'inlineSignParams'
      inlineOperation: |
        [
          {
            "keyCode": "CP-230072",
            "operationSetCode": "SigntoolSign",
            "parameters": [
              {
                "parameterName": "OpusName",
                "parameterValue": "Microsoft"
              },
              {
                "parameterName": "OpusInfo",
                "parameterValue": "http://www.microsoft.com"
              },
              {
                "parameterName": "PageHash",
                "parameterValue": "/NPH"
              },
              {
                "parameterName": "FileDigest",
                "parameterValue": "/fd sha256"
              },
              {
                "parameterName": "TimeStamp",
                "parameterValue": "/tr \"http://rfc3161.gtm.corp.microsoft.com/TSS/HttpTspServer\" /td sha256"
              }
            ],
            "toolName": "signtool.exe",
            "toolVersion": "6.2.9304.0"
          }
        ]
      SessionTimeout: '60'
      MaxConcurrency: '50'
      MaxRetryAttempts: '5'
    condition:
      eq(${{ parameters.ReleaseSigning }}, false)

  # Re-publish signed artifacts to the fullnuget artifact.
  - task: PublishBuildArtifacts@1
    displayName: 'Publish artifact: FullN'
    inputs:
      PathtoPublish: '$(Build.ArtifactStagingDirectory)\fullnuget'
      artifactName: 'FullNuget'

# Create Nuget Package
- template: AzurePipelinesTemplates\ProjectReunion-CreateNugetPackage-Job.yml
  parameters:
    jobName: CreateNugetPackage
    dependsOn: SignBinariesAndPublishSymbols
    signConfigPattern: 'Microsoft.ProjectReunion*.nupkg'
    useReleaseTag: '$(ProjectReunionFinalRelease)'
    prereleaseVersionTag: nightly
>>>>>>> 0bc9b929

# Build solution that depends on nuget package
#- template: AzurePipelinesTemplates\ProjectReunion-NugetReleaseTest-Job.yml
#  parameters:
#    buildJobName: 'BuildNugetPkgTests'
#    buildArtifactName: 'NugetPkgTestsDrop'
#    runTestJobName: 'RunNugetPkgTestsInHelix'
#    helixType: 'test/nuget'
#    dependsOn: CreateNugetPackage
#    pkgArtifactPath: '$(artifactDownloadPath)\fullnuget'

# Framework package tests
#- template: AzurePipelinesTemplates\ProjectReunion-NugetReleaseTest-Job.yml
#  parameters:
#    buildJobName: 'BuildFrameworkPkgTests'
#    buildArtifactName: 'FrameworkPkgTestsDrop'
#    runTestJobName: 'RunFrameworkPkgTestsInHelix'
#    helixType: 'test/frpkg'
#    dependsOn: CreateNugetPackage
#    pkgArtifactPath: '$(artifactDownloadPath)\fullnuget\FrameworkPackage'

#- template: AzurePipelinesTemplates\ProjectReunion-ProcessTestResults-Job.yml
#  parameters:
#    dependsOn:
#    - RunNugetPkgTestsInHelix
#    - RunFrameworkPkgTestsInHelix
#    rerunPassesRequiredToAvoidFailure: 5
#    minimumExpectedTestsExecutedCount: $(minimumExpectedTestsExecutedCount)

# NuGet package WACK tests
#- template: AzurePipelinesTemplates\ProjectReunion-WACKTests-Job.yml
#  parameters:
#    name: 'NugetPkgWACKTests'
#    dependsOn: BuildNugetPkgTests
#    artifactName: 'NugetPkgTestsDrop'

# Framework package WACK tests
#- template: AzurePipelinesTemplates\ProjectReunion-WACKTests-Job.yml
#  parameters:
#    name: 'FrameworkPkgWACKTests'
#    dependsOn: BuildFrameworkPkgTests
#    artifactName: 'FrameworkPkgTestsDrop'<|MERGE_RESOLUTION|>--- conflicted
+++ resolved
@@ -41,335 +41,6 @@
       TSLint: false
       ToolLogsNotFoundAction: 'Standard'
 
-<<<<<<< HEAD
-# - job: Build
-#   # Skip the build job if we are reusing the output of a previous build.
-#   # useBuildOutputFromBuildId variable is set on the Pipeline at Queue time.
-#   condition:
-#     eq(variables['useBuildOutputFromBuildId'],'')
-#   pool:
-#     vmImage: 'windows-2019'
-#   timeoutInMinutes: 120
-#   strategy:
-#     maxParallel: 10
-#     matrix:
-#       Release_x86:
-#         buildPlatform: 'x86'
-#         buildConfiguration: 'Release'
-#         normalizedConfiguration: 'fre'
-#         PGOBuildMode: 'Optimize'
-#       Release_x64:
-#         buildPlatform: 'x64'
-#         buildConfiguration: 'Release'
-#         normalizedConfiguration: 'fre'
-#         PGOBuildMode: 'Optimize'
-#       Release_Arm64:
-#         buildPlatform: 'arm64'
-#         buildConfiguration: 'Release'
-#         normalizedConfiguration: 'fre'
-
-#   variables:
-#     appxPackageDir : $(build.artifactStagingDirectory)\$(buildConfiguration)\$(buildPlatform)\AppxPackages
-#     buildOutputDir : $(Build.SourcesDirectory)\BuildOutput
-#     publishDir : $(Build.ArtifactStagingDirectory)
-#   steps:
-#   # Download and extract nuget package with non-stubbed MicrosoftTelemetry.h header
-# #  - task: DownloadPackage@1
-# #    displayName: 'Download Microsoft.Telemetry.Inbox.Native'
-# #    inputs:
-# #      feed: '/3415933f-ac0d-4766-8c0a-3f4c247c25f5'                         # 0
-# #      view: 'ef61a1c1-003b-4a27-bde5-beec8301021b'                          # Release
-# #      definition: '2fe60c09-c66f-4275-ae2d-f015c7170c72'                    # Microsoft.Telemetry.Inbox.Native
-# #      version: '10.0.18362.1-190318-1202.19h1-release.amd64fre'             # latest version
-# #      downloadPath: '$(System.DefaultWorkingDirectory)'                     # download and extract to repo root
-
-#   # Replace the stubbed MicrosoftTelemetry.h with the real one
-#   # Delete the existing stubbed MicrosoftTelemetry.h first, to ensure that if it is no longer at the expected path that the task, and build, fails
-# #  - script: |
-# #     del $(System.DefaultWorkingDirectory)\dev\telemetry\MicrosoftTelemetry.h
-# #     move /Y $(System.DefaultWorkingDirectory)\build\native\inc\MicrosoftTelemetry.h $(System.DefaultWorkingDirectory)\dev\telemetry\
-# #    failOnStderr: true
-# #    displayName: 'Replace existing stubbed MicrosoftTelemetry.h header with the real version from the nuget package'
-
-#   - template: AzurePipelinesTemplates\ProjectReunion-BuildDevProject-Steps.yml
-
-#   - template: AzurePipelinesTemplates\ProjectReunion-PublishProjectOutput-Steps.yml
-
-# # component detection must happen *within* the build task
-#   - task: ms.vss-governance-buildtask.governance-build-task-component-detection.ComponentGovernanceComponentDetection@0
-
-#   - task: BinSkim@3
-#     inputs:
-#       InputType: 'Basic'
-#       Function: 'analyze'
-#       AnalyzeTarget: '$(Build.ArtifactStagingDirectory)\*.dll;$(Build.ArtifactStagingDirectory)\*.exe'
-#       AnalyzeVerbose: true
-#   - task: PostAnalysis@1
-#     inputs:
-#       AllTools: false
-#       APIScan: false
-#       BinSkim: true
-#       BinSkimBreakOn: 'Error'
-#       CodesignValidation: false
-#       CredScan: false
-#       FortifySCA: false
-#       FxCop: false
-#       ModernCop: false
-#       PoliCheck: false
-#       RoslynAnalyzers: false
-#       SDLNativeRules: false
-#       Semmle: false
-#       TSLint: false
-#       ToolLogsNotFoundAction: 'Standard'
-
-
-# - job: BuildMRT
-#   pool:
-#     vmImage: 'windows-latest'
-#   strategy:
-#     maxParallel: 10
-#     matrix:
-#       Release_x86:
-#         buildPlatform: 'x86'
-#         buildConfiguration: 'Release'
-#       Release_x64:
-#         buildPlatform: 'x64'
-#         buildConfiguration: 'Release'
-#       Release_Arm64:
-#         buildPlatform: 'ARM64'
-#         buildConfiguration: 'Release'
-#   steps:
-#   - template: build-mrt.yml
-#     parameters:
-#       buildJobName: 'BuildMRTCore'
-
-#   - task: BinSkim@3
-#     inputs:
-#       InputType: 'Basic'
-#       Function: 'analyze'
-#       AnalyzeTarget: '$(Build.ArtifactStagingDirectory)\*.dll;$(Build.ArtifactStagingDirectory)\*.exe'
-#       AnalyzeVerbose: true
-#   - task: PostAnalysis@1
-#     inputs:
-#       AllTools: false
-#       APIScan: false
-#       BinSkim: true
-#       BinSkimBreakOn: 'Error'
-#       CodesignValidation: false
-#       CredScan: false
-#       FortifySCA: false
-#       FxCop: false
-#       ModernCop: false
-#       PoliCheck: false
-#       RoslynAnalyzers: false
-#       SDLNativeRules: false
-#       Semmle: false
-#       TSLint: false
-#       ToolLogsNotFoundAction: 'Standard'
-
-# - job: PublishMRT
-#   dependsOn:
-#     - BuildMRT
-#   condition: in(dependencies.BuildMRT.result, 'Succeeded')
-#   pool:
-#     vmImage: 'windows-latest'
-#   steps:
-#   - template: publish-mrt.yml
-
-# - job: SignBinariesAndPublishSymbols
-#   variables:
-#     signingPattern: |
-#         lib\uap10.0\*.winmd
-#         lib\net5.0-windows\*.dll
-#         runtimes\*\*\*.dll
-#   dependsOn:
-#     - Build
-#     - PublishMRT
-#   condition: |
-#     and
-#     (
-#       in(dependencies.PublishMRT.result, 'Succeeded', 'SucceededWithIssues', 'Skipped'),
-#       in(dependencies.Build.result, 'Succeeded', 'SucceededWithIssues', 'Skipped')
-#     )
-#   pool:
-#     name: Package ES Lab E
-
-#   steps:
-#   - task: DownloadBuildArtifacts@0
-#     condition:
-#       eq(variables['useBuildOutputFromBuildId'],'')
-#     inputs:
-#       artifactName: FullNuget
-#       downloadPath: '$(Build.ArtifactStagingDirectory)'
-
-#   - task: DownloadBuildArtifacts@0
-#     condition:
-#       ne(variables['useBuildOutputFromBuildId'],'')
-#     inputs:
-#       buildType: specific
-#       buildVersionToDownload: specific
-#       project: $(System.TeamProjectId)
-#       pipeline: $(System.DefinitionId)
-#       buildId: $(useBuildOutputFromBuildId)
-#       artifactName: FullNuget
-#       downloadPath: '$(Build.ArtifactStagingDirectory)'
-
-#   - task: CmdLine@1
-#     displayName: 'Display build machine environment variables'
-#     inputs:
-#       filename: 'set'
-
-#   - script: cmd /c dir /s /b $(Build.ArtifactStagingDirectory)
-#     displayName: Dump artifact staging directory
-
-#   - template: AzurePipelinesTemplates\ProjectReunion-PopulateBuildDateAndRevision-Steps.yml
-
-#   - task: CopyFiles@2
-#     displayName: 'Copy symbols to artifact staging directory'
-#     condition: always()
-#     inputs:
-#       sourceFolder: $(Build.ArtifactStagingDirectory)\fullnuget
-#       contents: |
-#         **\*.pdb
-#       targetFolder: $(Build.ArtifactStagingDirectory)\symbols
-
-# # dump symbols artifact directory - this is normally turned off
-# #  - script: |
-# #      echo $(Build.ArtifactStagingDirectory)\symbols
-# #      dir /s $(Build.ArtifactStagingDirectory)\symbols
-
-#   - task: PublishSymbols@2
-#     displayName: 'Publish private symbols to internal server (without source indexing)'
-#     inputs:
-#       searchPattern: '$(Build.ArtifactStagingDirectory)\symbols\**\*.pdb'
-#       symbolServerType: 'TeamServices'
-#     # This ADO task does not support indexing of github sources currently :-(      
-#       indexSources: false 
-#       detailedLog: true
-#     # There is a bug which causes this task to fail if LIB includes an inaccessible path (even though it does not depend on it).
-#     # To work around this issue, we just force LIB to be any dir that we know exists.
-#     env:
-#       LIB: $(Build.SourcesDirectory)
-
-#   - task: PublishSymbols@2
-#     displayName: 'Publish symbols to public server(without source indexing)'
-#     inputs:
-#       searchPattern: '$(Build.ArtifactStagingDirectory)\symbols\**\*.pdb'
-#       symbolServerType: 'TeamServices'
-#     # This ADO task does not support indexing of github sources currently :-(      
-#       indexSources: false 
-#       detailedLog: true
-#     # There is a bug which causes this task to fail if LIB includes an inaccessible path (even though it does not depend on it).
-#     # To work around this issue, we just force LIB to be any dir that we know exists.
-#     env:
-#       LIB: $(Build.SourcesDirectory)
-#       ArtifactServices_Symbol_AccountName: microsoftpublicsymbols
-#       ArtifactServices_Symbol_UseAAD: true
-
-#   - task: EsrpCodeSigning@1
-#     inputs:
-#       ConnectedServiceName: 'Project Reunion ESRP Code Signing Connection'
-#       FolderPath: '$(Build.ArtifactStagingDirectory)\fullnuget'
-#       Pattern: $(signingPattern)
-#       UseMinimatch: true
-#       signConfigType: 'inlineSignParams'
-#       inlineOperation: |
-#         [
-#           {
-#             "keyCode": "CP-230012",
-#             "operationSetCode": "SigntoolSign",
-#             "parameters": [
-#               {
-#                 "parameterName": "OpusName",
-#                 "parameterValue": "Microsoft"
-#               },
-#               {
-#                 "parameterName": "OpusInfo",
-#                 "parameterValue": "http://www.microsoft.com"
-#               },
-#               {
-#                 "parameterName": "PageHash",
-#                 "parameterValue": "/NPH"
-#               },
-#               {
-#                 "parameterName": "FileDigest",
-#                 "parameterValue": "/fd sha256"
-#               },
-#               {
-#                 "parameterName": "TimeStamp",
-#                 "parameterValue": "/tr \"http://rfc3161.gtm.corp.microsoft.com/TSS/HttpTspServer\" /td sha256"
-#               }
-#             ],
-#             "toolName": "signtool.exe",
-#             "toolVersion": "6.2.9304.0"
-#           }
-#         ]
-#       SessionTimeout: '60'
-#       MaxConcurrency: '50'
-#       MaxRetryAttempts: '5'
-#     condition:
-#       eq(${{ parameters.ReleaseSigning }}, true)
-
-#   - task: EsrpCodeSigning@1
-#     inputs:
-#       ConnectedServiceName: 'Project Reunion ESRP Code Signing Connection'
-#       FolderPath: '$(Build.ArtifactStagingDirectory)\fullnuget'
-#       Pattern: $(signingPattern)
-#       UseMinimatch: true
-#       signConfigType: 'inlineSignParams'
-#       inlineOperation: |
-#         [
-#           {
-#             "keyCode": "CP-230072",
-#             "operationSetCode": "SigntoolSign",
-#             "parameters": [
-#               {
-#                 "parameterName": "OpusName",
-#                 "parameterValue": "Microsoft"
-#               },
-#               {
-#                 "parameterName": "OpusInfo",
-#                 "parameterValue": "http://www.microsoft.com"
-#               },
-#               {
-#                 "parameterName": "PageHash",
-#                 "parameterValue": "/NPH"
-#               },
-#               {
-#                 "parameterName": "FileDigest",
-#                 "parameterValue": "/fd sha256"
-#               },
-#               {
-#                 "parameterName": "TimeStamp",
-#                 "parameterValue": "/tr \"http://rfc3161.gtm.corp.microsoft.com/TSS/HttpTspServer\" /td sha256"
-#               }
-#             ],
-#             "toolName": "signtool.exe",
-#             "toolVersion": "6.2.9304.0"
-#           }
-#         ]
-#       SessionTimeout: '60'
-#       MaxConcurrency: '50'
-#       MaxRetryAttempts: '5'
-#     condition:
-#       eq(${{ parameters.ReleaseSigning }}, false)
-
-#   # Re-publish signed artifacts to the fullnuget artifact.
-#   - task: PublishBuildArtifacts@1
-#     displayName: 'Publish artifact: FullN'
-#     inputs:
-#       PathtoPublish: '$(Build.ArtifactStagingDirectory)\fullnuget'
-#       artifactName: 'FullNuget'
-
-# # Create Nuget Package
-# - template: AzurePipelinesTemplates\ProjectReunion-CreateNugetPackage-Job.yml
-#   parameters:
-#     jobName: CreateNugetPackage
-#     dependsOn: SignBinariesAndPublishSymbols
-#     signConfigPattern: 'Microsoft.ProjectReunion*.nupkg'
-#     useReleaseTag: '$(ProjectReunionFinalRelease)'
-#     prereleaseVersionTag: prerelease
-=======
 - job: Build
   # Skip the build job if we are reusing the output of a previous build.
   # useBuildOutputFromBuildId variable is set on the Pipeline at Queue time.
@@ -697,7 +368,6 @@
     signConfigPattern: 'Microsoft.ProjectReunion*.nupkg'
     useReleaseTag: '$(ProjectReunionFinalRelease)'
     prereleaseVersionTag: nightly
->>>>>>> 0bc9b929
 
 # Build solution that depends on nuget package
 #- template: AzurePipelinesTemplates\ProjectReunion-NugetReleaseTest-Job.yml
