﻿// Copyright (c) Microsoft Corporation. All rights reserved.
// Licensed under the MIT License. See LICENSE in the project root for license information.

namespace Microsoft.Windows.PushNotifications
{
<<<<<<< HEAD
    // Event args for the Push payload.
    runtimeclass PushNotificationReceivedEventArgs
    {
        // Initialize using the IBackgroundInstance: used specifically for the Background Activation scenario
        static PushNotificationReceivedEventArgs CreateFromBackgroundTaskInstance(Windows.ApplicationModel.Background.IBackgroundTaskInstance backgroundTask);

        // Initialize using the PushNotificationEventArgs from Windows: used specifically for in-memory event handling when app is already in foreground
        static PushNotificationReceivedEventArgs CreateFromPushNotificationReceivedEventArgs(Windows.Networking.PushNotifications.PushNotificationReceivedEventArgs args);

        // The Push payload
        byte[] Payload { get; };

        // Gets a deferral to run under specific modes like low power mode
        Windows.ApplicationModel.Background.BackgroundTaskDeferral GetDeferral();

        // Subscribe to Cancelled event handler to be signalled when resource policies are no longer true like 30s wallclock timer
        event Windows.ApplicationModel.Background.BackgroundTaskCanceledEventHandler Canceled;

        // Set to true to prevent proceeding launch due to Background Activation: false by default
        Boolean Handled;
    };

    [flags]
    enum PushNotificationRegistrationKind
    {
        PushTrigger = 0x1, // Registers a Push Trigger with Background Infrastructure
        ComActivator = 0x2, // Registers the Project Reunion Background Task component as an InProc COM server 
    };

    // An abstraction over the activation Registration flow
    runtimeclass PushNotificationActivationInfo
    {
        // Initialize using a RegistrationKind and optionally defined parameters like manifest defined activatorId
        // 1) If kind = PushTrigger is specified, only the Push Trigger will be Registered with Background Infra
        // 2) If kind = ComActivator is specified, the Project Reunion Background Task component will be Registered as an InProc COM server
        PushNotificationActivationInfo(PushNotificationRegistrationKind kind, Guid taskClsid);

        // The CLSID associated with the Client COM server that Project Reunion will activate
        Guid TaskClsid{ get; };

        PushNotificationRegistrationKind Kind{ get; };

        // The conditions under which Push Triggers would execute
        Windows.ApplicationModel.Background.IBackgroundCondition[] GetConditions();
        void SetConditions(Windows.ApplicationModel.Background.IBackgroundCondition[] conditions);
    };

=======
>>>>>>> f9eae16d
    enum PushNotificationChannelStatus
    {
        InProgress, // The request is in progress and there is no retry operation
        InProgressRetry, // The request is in progress and is in a backoff retry state. Check ExtendedError for HRESULT for retryable error.
        CompletedSuccess, // The request completed successfully
        CompletedFailure, // The request failed with some critical internal error. Check ExtendedError for HRESULT
    };

    // The PushNotificationChannel Progress result
    struct PushNotificationCreateChannelStatus
    {
        // The last extended error we failed Channel requests on that caused the inprogress retry status. S_OK if this is just progress status.
        HRESULT extendedError;
<<<<<<< HEAD

        // Either InProgress or InProgressRetry status
        PushNotificationChannelStatus status;

        // Total Retries so far
        UInt32 retryCount;
    };

    runtimeclass PushNotificationChannel
    {
        PushNotificationChannel(Windows.Networking.PushNotifications.PushNotificationChannel channel);

        // The Channel Uri for app to Post a notification to.
        Windows.Foundation.Uri Uri { get; };

        // Expiration of the Channel
        Windows.Foundation.DateTime ExpirationTime { get; };

        // Unsubscribes the channel
        void Close();

        // In-memory Event handler for Push Notifications
        event Windows.Foundation.TypedEventHandler<PushNotificationChannel, PushNotificationReceivedEventArgs> PushReceived;
    }

    runtimeclass PushNotificationCreateChannelResult
    {
        PushNotificationCreateChannelResult(
            PushNotificationChannel channel,
            HRESULT extendedError,
            PushNotificationChannelStatus status);

        // The Push channel associated with the Result. Null if InProgress or completion failed
        PushNotificationChannel Channel { get; };

        // More detailed error code in addition to the ChannelStatus state.
        HRESULT ExtendedError{ get; };

        // The Status of the ChannelComplete operation
        PushNotificationChannelStatus Status { get; };
    };

    runtimeclass PushNotificationRegistrationToken
    {
        PushNotificationRegistrationToken(
            UInt64 cookie,
            Windows.ApplicationModel.Background.BackgroundTaskRegistration taskRegistration);

        // The cookie from CoRegisterClassObject
        UInt64 Cookie{ get; };

        // The Registration token for the Push Trigger
        Windows.ApplicationModel.Background.BackgroundTaskRegistration TaskRegistration { get; };
=======

        // Either InProgress or InProgressRetry status
        PushNotificationChannelStatus status;

        // Total Retries so far
        UInt32 retryCount;
    };

    runtimeclass PushNotificationChannel
    {
        PushNotificationChannel(Windows.Networking.PushNotifications.PushNotificationChannel channel);

        // The Channel Uri for app to Post a notification to.
        Windows.Foundation.Uri Uri { get; };

        // Expiration of the Channel
        Windows.Foundation.DateTime ExpirationTime { get; };

        // Unsubscribes the channel
        void Close();
   };

   runtimeclass PushNotificationCreateChannelResult
   {
       PushNotificationCreateChannelResult(
           PushNotificationChannel channel,
           HRESULT extendedError,
           PushNotificationChannelStatus status);

       // The Push channel associated with the Result. Null if InProgress or completion failed
       PushNotificationChannel Channel { get; };

       // More detailed error code in addition to the ChannelStatus state.
       HRESULT ExtendedError{ get; };

       // The Status of the ChannelComplete operation
       PushNotificationChannelStatus Status { get; };
>>>>>>> f9eae16d
    };

    static runtimeclass PushNotificationManager
    {
<<<<<<< HEAD
        // Register an activator using an ActivationInfo context and return a RegistrationToken
        static PushNotificationRegistrationToken RegisterActivator(PushNotificationActivationInfo details);

        // Unregister any activator if present using a token and registrationKind
        // 1) If kind = PushTrigger is specified, the trigger itself will be removed
        // 2) If kind = ComActivator is specified, the Project Reunion Background Task component will no longer act as an InProc COM Server
        static void UnregisterActivator(PushNotificationRegistrationToken token, PushNotificationRegistrationKind kind);

=======
>>>>>>> f9eae16d
        // Request a Push Channel with an encoded RemoteId from WNS. RemoteId is an AAD identifier GUID
        static Windows.Foundation.IAsyncOperationWithProgress<PushNotificationCreateChannelResult, PushNotificationCreateChannelStatus> CreateChannelAsync(Guid remoteId);
    };
}<|MERGE_RESOLUTION|>--- conflicted
+++ resolved
@@ -3,7 +3,6 @@
 
 namespace Microsoft.Windows.PushNotifications
 {
-<<<<<<< HEAD
     // Event args for the Push payload.
     runtimeclass PushNotificationReceivedEventArgs
     {
@@ -51,8 +50,6 @@
         void SetConditions(Windows.ApplicationModel.Background.IBackgroundCondition[] conditions);
     };
 
-=======
->>>>>>> f9eae16d
     enum PushNotificationChannelStatus
     {
         InProgress, // The request is in progress and there is no retry operation
@@ -66,61 +63,6 @@
     {
         // The last extended error we failed Channel requests on that caused the inprogress retry status. S_OK if this is just progress status.
         HRESULT extendedError;
-<<<<<<< HEAD
-
-        // Either InProgress or InProgressRetry status
-        PushNotificationChannelStatus status;
-
-        // Total Retries so far
-        UInt32 retryCount;
-    };
-
-    runtimeclass PushNotificationChannel
-    {
-        PushNotificationChannel(Windows.Networking.PushNotifications.PushNotificationChannel channel);
-
-        // The Channel Uri for app to Post a notification to.
-        Windows.Foundation.Uri Uri { get; };
-
-        // Expiration of the Channel
-        Windows.Foundation.DateTime ExpirationTime { get; };
-
-        // Unsubscribes the channel
-        void Close();
-
-        // In-memory Event handler for Push Notifications
-        event Windows.Foundation.TypedEventHandler<PushNotificationChannel, PushNotificationReceivedEventArgs> PushReceived;
-    }
-
-    runtimeclass PushNotificationCreateChannelResult
-    {
-        PushNotificationCreateChannelResult(
-            PushNotificationChannel channel,
-            HRESULT extendedError,
-            PushNotificationChannelStatus status);
-
-        // The Push channel associated with the Result. Null if InProgress or completion failed
-        PushNotificationChannel Channel { get; };
-
-        // More detailed error code in addition to the ChannelStatus state.
-        HRESULT ExtendedError{ get; };
-
-        // The Status of the ChannelComplete operation
-        PushNotificationChannelStatus Status { get; };
-    };
-
-    runtimeclass PushNotificationRegistrationToken
-    {
-        PushNotificationRegistrationToken(
-            UInt64 cookie,
-            Windows.ApplicationModel.Background.BackgroundTaskRegistration taskRegistration);
-
-        // The cookie from CoRegisterClassObject
-        UInt64 Cookie{ get; };
-
-        // The Registration token for the Push Trigger
-        Windows.ApplicationModel.Background.BackgroundTaskRegistration TaskRegistration { get; };
-=======
 
         // Either InProgress or InProgressRetry status
         PushNotificationChannelStatus status;
@@ -156,14 +98,33 @@
        // More detailed error code in addition to the ChannelStatus state.
        HRESULT ExtendedError{ get; };
 
+        // The Status of the ChannelComplete operation
+        ChannelStatus Status { get; };
        // The Status of the ChannelComplete operation
        PushNotificationChannelStatus Status { get; };
->>>>>>> f9eae16d
+    };
+
+    runtimeclass PushNotificationRegistrationToken
+    {
+        PushNotificationRegistrationToken(
+            UInt64 cookie,
+            Windows.ApplicationModel.Background.BackgroundTaskRegistration taskRegistration);
+
+        // The cookie from CoRegisterClassObject
+        UInt64 Cookie{ get; };
+
+        // The Registration token for the Push Trigger
+        Windows.ApplicationModel.Background.BackgroundTaskRegistration TaskRegistration { get; };
+
+        // Either InProgress or InProgressRetry status
+        PushNotificationChannelStatus status;
+
+        // Total Retries so far
+        UInt32 retryCount;
     };
 
     static runtimeclass PushNotificationManager
     {
-<<<<<<< HEAD
         // Register an activator using an ActivationInfo context and return a RegistrationToken
         static PushNotificationRegistrationToken RegisterActivator(PushNotificationActivationInfo details);
 
@@ -172,8 +133,6 @@
         // 2) If kind = ComActivator is specified, the Project Reunion Background Task component will no longer act as an InProc COM Server
         static void UnregisterActivator(PushNotificationRegistrationToken token, PushNotificationRegistrationKind kind);
 
-=======
->>>>>>> f9eae16d
         // Request a Push Channel with an encoded RemoteId from WNS. RemoteId is an AAD identifier GUID
         static Windows.Foundation.IAsyncOperationWithProgress<PushNotificationCreateChannelResult, PushNotificationCreateChannelStatus> CreateChannelAsync(Guid remoteId);
     };
