﻿// Copyright (c) Microsoft Corporation. All rights reserved.
// Licensed under the MIT License. See LICENSE in the project root for license information.

#include "pch.h"

#include <VersionHelpers.h>

#include "MddDetourPackageGraph.h"

#include "PackageGraphManager.h"

#include <../Detours/detours.h>

// Windows provides HRESULT_FROM_WIN32() but not the reverse. We need that for compat reasons.
// Define WIN32_FROM_HRESULT() to covert an HRESULT to a Win32 Error Code if the HRESULT's facility
// is FACILITY_WIN32. See https://devblogs.microsoft.com/oldnewthing/20061103-07/?p=29133 for more details
#if !defined(WIN32_FROM_HRESULT)
inline DWORD Win32FromHResult(const HRESULT hr)
{
    if (HRESULT_FACILITY(hr) == FACILITY_WIN32)
    {
        return static_cast<DWORD>(HRESULT_CODE(hr));
    }
    else
    {
        return static_cast<DWORD>(hr);
    }
}
#define WIN32_FROM_HRESULT(hr) Win32FromHResult(hr)
#endif

static LONG (WINAPI* TrueGetCurrentPackageInfo)(
    const UINT32 flags,
    UINT32* bufferLength,
    BYTE* buffer,
    UINT32* count) = GetCurrentPackageInfo;

LONG WINAPI DynamicGetCurrentPackageInfo(
    const UINT32 flags,
    UINT32* bufferLength,
    BYTE* buffer,
    UINT32* count);

static LONG (WINAPI* TrueGetCurrentPackageInfo2)(
    const UINT32 flags,
    PackagePathType packagePathType,
    UINT32* bufferLength,
    BYTE* buffer,
    UINT32* count) = GetCurrentPackageInfo2;

LONG WINAPI DynamicGetCurrentPackageInfo2(
    const UINT32 flags,
    PackagePathType packagePathType,
    UINT32* bufferLength,
    BYTE* buffer,
    UINT32* count);

HRESULT WINAPI StubGetCurrentPackageInfo3(
    UINT32 flags,
    PackageInfoType packageInfoType,
    UINT32* bufferLength,
    void* buffer,
    UINT32* count);

static HRESULT (WINAPI* TrueGetCurrentPackageInfo3)(
    UINT32 flags,
    PackageInfoType packageInfoType,
    UINT32* bufferLength,
    void* buffer,
    UINT32* count) = nullptr;

HRESULT WINAPI DynamicGetCurrentPackageInfo3(
    UINT32 flags,
    PackageInfoType packageInfoType,
    UINT32* bufferLength,
    void* buffer,
    UINT32* count);

typedef HRESULT (WINAPI* GetCurrentPackageInfo3Function)(
    UINT32 flags,
    PackageInfoType packageInfoType,
    UINT32* bufferLength,
    void* buffer,
    UINT32* count);

VERSIONHELPERAPI IsWindowsVersionOrGreaterEx(
    const WORD majorVersion,
    const WORD minorVersion,
    const WORD servicePackMajor,
    const WORD buildNumber)
{
    OSVERSIONINFOEXW osvi{ sizeof(osvi) };
    osvi.dwMajorVersion = majorVersion;
    osvi.dwMinorVersion = minorVersion;
    osvi.wServicePackMajor = servicePackMajor;
    osvi.dwBuildNumber = buildNumber;

    const DWORDLONG c_conditionMask{
        VerSetConditionMask(
            VerSetConditionMask(
                VerSetConditionMask(
                    VerSetConditionMask(
                        0, VER_MAJORVERSION, VER_GREATER_EQUAL),
                    VER_MINORVERSION, VER_GREATER_EQUAL),
                VER_SERVICEPACKMAJOR, VER_GREATER_EQUAL),
            VER_BUILDNUMBER, VER_GREATER_EQUAL)
    };

    return VerifyVersionInfoW(&osvi, VER_MAJORVERSION | VER_MINORVERSION | VER_SERVICEPACKMAJOR | VER_BUILDNUMBER, c_conditionMask) != FALSE;
}

VERSIONHELPERAPI IsWindows10_20H1OrGreater()
{
    const WORD c_win10_20h1_build{ 19041 };
    return IsWindowsVersionOrGreaterEx(HIBYTE(_WIN32_WINNT_WIN10), LOBYTE(_WIN32_WINNT_WIN10), 0, c_win10_20h1_build);
}

HRESULT WINAPI MddDetourPackageGraphInitialize() noexcept
{
    // Detour package graph APIs to our implementation
    FAIL_FAST_IF_WIN32_ERROR(DetourUpdateThread(GetCurrentThread()));
    FAIL_FAST_IF_WIN32_ERROR(DetourAttach(&(PVOID&)TrueGetCurrentPackageInfo, DynamicGetCurrentPackageInfo));
    FAIL_FAST_IF_WIN32_ERROR(DetourAttach(&(PVOID&)TrueGetCurrentPackageInfo2, DynamicGetCurrentPackageInfo2));
    if (IsWindows10_20H1OrGreater())
    {
        HMODULE dllKernelbase{ LoadLibraryExW(L"kernelbase.dll", nullptr, 0) };
        FAIL_FAST_HR_IF_NULL(HRESULT_FROM_WIN32(GetLastError()), dllKernelbase);

        auto dllGetCurrentPackageInfo3{ reinterpret_cast<GetCurrentPackageInfo3Function>(GetProcAddress(dllKernelbase, "GetCurrentPackageInfo3")) };
        FAIL_FAST_HR_IF_NULL(HRESULT_FROM_WIN32(GetLastError()), dllGetCurrentPackageInfo3);

        TrueGetCurrentPackageInfo3 = dllGetCurrentPackageInfo3;

        FAIL_FAST_IF_WIN32_ERROR(DetourAttach(&(PVOID&)TrueGetCurrentPackageInfo3, DynamicGetCurrentPackageInfo3));
    }
    return S_OK;
}

HRESULT _MddDetourPackageGraphShutdown() noexcept
{
    // Stop Detour'ing package graph APIs to our implementation
    FAIL_FAST_IF_WIN32_ERROR(DetourDetach(&(PVOID&)TrueGetCurrentPackageInfo, DynamicGetCurrentPackageInfo));
    FAIL_FAST_IF_WIN32_ERROR(DetourDetach(&(PVOID&)TrueGetCurrentPackageInfo2, DynamicGetCurrentPackageInfo2));
    if (TrueGetCurrentPackageInfo3)
    {
        FAIL_FAST_IF_WIN32_ERROR(DetourDetach(&(PVOID&)TrueGetCurrentPackageInfo3, DynamicGetCurrentPackageInfo3));
    }
    return S_OK;
}

void WINAPI MddDetourPackageGraphShutdown() noexcept
{
    _MddDetourPackageGraphShutdown();
}

LONG WINAPI DynamicGetCurrentPackageInfo(
    const UINT32 flags,
    UINT32* bufferLength,
    BYTE* buffer,
    UINT32* count)
{
    return DynamicGetCurrentPackageInfo2(flags, PackagePathType_Install, bufferLength, buffer, count);
}

LONG WINAPI DynamicGetCurrentPackageInfo2(
    const UINT32 flags,
    PackagePathType packagePathType,
    UINT32* bufferLength,
    BYTE* buffer,
    UINT32* count)
{
    // Legacy callers may not be aware of dynamic packages and a common mistake is to assume PACKAGE_FILTER_HEAD will return the
    // main package as the first entry which is not going to be true when packages have been added dynamically to the head of the graph.
    // Maintain pre-dynamic behavior by requiring the caller to opt into receiving dynamic packages.
    auto localFlags{ flags };
    if (WI_IsFlagClear(localFlags, PACKAGE_FILTER_DYNAMIC))
    {
        WI_SetFlag(localFlags, PACKAGE_FILTER_STATIC);
    }
    return WIN32_FROM_HRESULT(DynamicGetCurrentPackageInfo3(localFlags, static_cast<PackageInfoType>(packagePathType), bufferLength, buffer, count));
}

LONG WINAPI DynamicGetCurrentPackageInfo3(
    UINT32 flags,
    PackageInfoType packageInfoType,
    UINT32* bufferLength,
    void* buffer,
    UINT32* count)
{
<<<<<<< HEAD
    return MddCore::PackageGraphManager::GetCurrentPackageInfo3(flags, packageInfoType, bufferLength, buffer, count, TrueGetCurrentPackageInfo3);
=======
    return MddCore::PackageGraphManager::GetCurrentPackageInfo3(flags, packageInfoType, bufferLength, buffer, count);
>>>>>>> 491b98b0
}

LONG WINAPI GetCurrentStaticPackageInfo(
    const UINT32 flags,
    UINT32* bufferLength,
    BYTE* buffer,
    UINT32* count) noexcept
{
    return TrueGetCurrentPackageInfo(flags, bufferLength, buffer, count);
}<|MERGE_RESOLUTION|>--- conflicted
+++ resolved
@@ -187,11 +187,7 @@
     void* buffer,
     UINT32* count)
 {
-<<<<<<< HEAD
-    return MddCore::PackageGraphManager::GetCurrentPackageInfo3(flags, packageInfoType, bufferLength, buffer, count, TrueGetCurrentPackageInfo3);
-=======
     return MddCore::PackageGraphManager::GetCurrentPackageInfo3(flags, packageInfoType, bufferLength, buffer, count);
->>>>>>> 491b98b0
 }
 
 LONG WINAPI GetCurrentStaticPackageInfo(
